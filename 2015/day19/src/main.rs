//! # Solution for Advent of Code 2015 Day 19: Medicine for Rudolph
//!
//! Ref: [Advent of Code 2015 Day 19](https://adventofcode.com/2015/day/19)
//!
use ahash::AHashSet;
use anyhow::{anyhow, bail, Context, Error, Result};
use astar::{search_astar, AStarNode};
use once_cell::sync::Lazy;
use regex::Regex;
use std::io::{self, Read};
use std::str::FromStr;

struct ReplacementRule {
    source: String,
    replacement: String,
}
impl FromStr for ReplacementRule {
    type Err = Error;

    fn from_str(s: &str) -> Result<Self, Self::Err> {
        static PATTERN: Lazy<Regex> =
            Lazy::new(|| Regex::new("^(?P<source>[a-zA-Z]+) => (?P<replacement>[a-zA-Z]+)$").unwrap());
        let caps = PATTERN
            .captures(s)
            .ok_or_else(|| anyhow!("Not a valid replacement rule: \"{s}\""))?;
        Ok(ReplacementRule {
            source: caps["source"].to_string(),
            replacement: caps["replacement"].to_string(),
        })
    }
}

struct Data {
    rules: Vec<ReplacementRule>,
    target: String,
}
impl FromStr for Data {
    type Err = Error;

    fn from_str(s: &str) -> Result<Self, Self::Err> {
        static TARGET_PATTERN: Lazy<Regex> = Lazy::new(|| Regex::new("^[a-zA-Z]+$").unwrap());
        let (rule_expressions, target_str) = s
            .split_once("\n\n")
            .ok_or_else(|| anyhow!("rules and target should be separated by a blank line"))?;
        let rules = rule_expressions
            .lines()
            .map(|line| line.parse::<ReplacementRule>())
            .collect::<Result<Vec<_>>>()
            .context("replacement rules should be valid")?;
        let target = target_str.trim();
        if !TARGET_PATTERN.is_match(target) {
            bail!("invalid target (not alphabetic)");
        }
        Ok(Data {
            rules,
            target: target.to_string(),
        })
    }
}

fn split_at_nth<'a>(source: &'a str, delimiter: &str, n: usize) -> Option<(&'a str, &'a str)> {
    let mut scan = source;
    let mut matches_left = n - 1;
    let mut offset = 0;
    loop {
        let location = scan.find(delimiter).map(|loc| loc + offset);
        match location {
            None => {
                return None;
            }
            Some(loc) => {
                if matches_left == 0 {
                    return Some((&source[..loc], &source[loc + delimiter.len()..]));
                }
                matches_left -= 1;
                offset = loc + 1;
                scan = &source[offset..];
            }
        }
    }
}

fn distinct_replacements(rules: &Vec<ReplacementRule>, compound: &str) -> AHashSet<String> {
    let mut result = AHashSet::new();
    for rule in rules {
        let mut instance = 1;
        loop {
            match split_at_nth(compound, &rule.source, instance) {
                None => {
                    break;
                }
                Some((header, trailer)) => {
                    let compound = format!("{header}{}{trailer}", rule.replacement);
                    result.insert(compound);
                    instance += 1;
                }
            }
        }
    }
    result
}
fn reverse_replacements(rules: &Vec<ReplacementRule>, compound: &str) -> AHashSet<String> {
    let mut result = AHashSet::new();
    for rule in rules {
        let mut instance = 1;
        loop {
            match split_at_nth(compound, &rule.replacement, instance) {
                None => {
                    break;
                }
                Some((header, trailer)) => {
                    let compound = format!("{header}{}{trailer}", rule.source);
                    result.insert(compound);
                    instance += 1;
                }
            }
        }
    }
    result
}

impl Data {
    fn distinct_replacements(&self) -> AHashSet<String> {
        distinct_replacements(&self.rules, &self.target)
    }
}

#[derive(Debug, Hash, PartialEq, Eq, Clone)]
struct SearchNode {
    compound: String,
}
struct MoleculeState {
    data: Data,
}
struct MoleculeNeighborIter {
    data: Vec<String>,
    next: usize,
}
impl Iterator for MoleculeNeighborIter {
    type Item = (SearchNode, usize);

    fn next(&mut self) -> Option<Self::Item> {
        if self.next >= self.data.len() {
            None
        } else {
            self.next += 1;
            Some((
                SearchNode {
                    compound: self.data[self.next - 1].clone(),
                },
                1,
            ))
        }
    }
}

impl AStarNode for SearchNode {
    type Cost = usize;

    type AssociatedState = MoleculeState;

    fn heuristic(&self, goal: &Self, _state: &Self::AssociatedState) -> Self::Cost {
        let current_len = self.compound.len();
        let goal_len = goal.compound.len();
        current_len - goal_len + 1
    }

<<<<<<< HEAD
    fn neighbors(&self, state: &Self::AssociatedState) -> impl Iterator<Item=(Self, Self::Cost)> {
=======
    fn neighbors(&self, state: &Self::AssociatedState) -> impl Iterator<Item = (Self, Self::Cost)> {
>>>>>>> 34dcb9fd
        let potentials = reverse_replacements(&state.data.rules, &self.compound)
            .into_iter()
            .filter(|potential| potential.len() <= state.data.target.len())
            .collect::<Vec<_>>();
        MoleculeNeighborIter {
            data: potentials,
            next: 0,
        }
    }

    fn goal_match(&self, goal: &Self, _state: &Self::AssociatedState) -> bool {
        self.compound == goal.compound
    }
}

fn part1(input: &str) -> Result<usize> {
    let data = input.parse::<Data>()?;

    Ok(data.distinct_replacements().len())
}

fn part2(input: &str) -> Result<usize> {
    let data = input.parse::<Data>()?;
    let state = MoleculeState { data };
    let path = search_astar(
        SearchNode {
            compound: state.data.target.clone(),
        },
        SearchNode {
            compound: "e".to_string(),
        },
        &state,
    );

    Ok(path.unwrap().len() - 1)
}

fn main() -> Result<()> {
    let stdin = io::stdin();

    let mut input = String::new();
    stdin.lock().read_to_string(&mut input)?;

    println!("Part1: {}", part1(&input)?);
    print!(indoc::indoc! {"
        Sometimes (most of the time?) this randomly picks a poor starting choice, and
        runs out of ram. When the stars align, it picks a good choice and returns in
        seconds. So if this seems to go on for too long, Ctrl-C and retry.
    "});
    println!("Part2: {}", part2(&input)?);

    Ok(())
}

#[cfg(test)]
mod tests {
    use super::*;
    use test_case::test_case;

    static SAMPLE: &str = indoc::indoc! {"
        H => HO
        H => OH
        O => HH

        HOH
    "};

    #[test]
    fn part1_sample() {
        assert_eq!(part1(SAMPLE).unwrap(), 4);
    }

    static SAMPLE2: &str = indoc::indoc! {"
        e => H
        e => O
        H => HO
        H => OH
        O => HH

        HOHOHO
    "};

    #[test]
    fn part2_sample() {
        assert_eq!(part2(SAMPLE2).unwrap(), 6);
    }

    #[test_case("abcd--fghi--kmlm--asea", "--", 1 => Some(("abcd", "fghi--kmlm--asea")))]
    #[test_case("abcd--fghi--kmlm--asea", "--", 2 => Some(("abcd--fghi", "kmlm--asea")))]
    #[test_case("abcd--fghi--kmlm--asea", "--", 3 => Some(("abcd--fghi--kmlm", "asea")))]
    #[test_case("abcd--fghi--kmlm--asea", "--", 4 => None)]
    fn split_at_nth<'a>(src: &'a str, delim: &str, n: usize) -> Option<(&'a str, &'a str)> {
        super::split_at_nth(src, delim, n)
    }
}<|MERGE_RESOLUTION|>--- conflicted
+++ resolved
@@ -165,11 +165,7 @@
         current_len - goal_len + 1
     }
 
-<<<<<<< HEAD
-    fn neighbors(&self, state: &Self::AssociatedState) -> impl Iterator<Item=(Self, Self::Cost)> {
-=======
     fn neighbors(&self, state: &Self::AssociatedState) -> impl Iterator<Item = (Self, Self::Cost)> {
->>>>>>> 34dcb9fd
         let potentials = reverse_replacements(&state.data.rules, &self.compound)
             .into_iter()
             .filter(|potential| potential.len() <= state.data.target.len())
