//! # Solution for Advent of Code 2022 Day 24: Blizzard Basin
//!
//! Ref: [Advent of Code 2022 Day 24](https://adventofcode.com/2022/day/24)
//!
use ahash::{AHashMap, AHashSet};
use anyhow::{anyhow, bail, Error, Result};
use astar::{search_astar, AStarNode};
use num::traits::Zero;
use once_cell::sync::Lazy;
use regex::Regex;
use std::cell::RefCell;
use std::hash::Hash;
use std::io::{self, Read};
use std::ops::{Div, Mul, Rem};
use std::str::FromStr;

#[derive(Debug, PartialEq, Eq, Copy, Clone, Hash)]
enum Direction {
    Up,
    Down,
    Left,
    Right,
}
#[derive(Debug, PartialEq, Eq, Copy, Clone, Hash)]
struct Blizzard {
    direction: Direction,
    fixed_coordinate: i64, // either the row or column this moves along
    offset: i64,
}
#[derive(Debug)]
struct Input {
    width: i64,
    height: i64,
    blizzards: Vec<Blizzard>,
    cycle_modulo: usize,
}
impl FromStr for Input {
    type Err = Error;

    fn from_str(s: &str) -> Result<Self, Self::Err> {
        static START_PATTERN: Lazy<Regex> = Lazy::new(|| Regex::new(r"^#\.#+$").unwrap());
        static END_PATTERN: Lazy<Regex> = Lazy::new(|| Regex::new(r"^#+\.#$").unwrap());
        let mut iter = s.lines().enumerate();

        let (_, map_top) = iter.next().ok_or_else(|| anyhow!("Parse Error: empty input"))?;
        if !START_PATTERN.is_match(map_top) {
            bail!("Bad map parse (top line)");
        }
        let width = map_top.len() - 2;
        let mut blizzards = vec![];
        loop {
            let (idx, blizzards_or_end) = iter.next().ok_or_else(|| anyhow!("Parse Error: early termination"))?;
            if blizzards_or_end.len() != width + 2 {
                bail!("Inconsistent line widthts");
            }
            if END_PATTERN.is_match(blizzards_or_end) {
                let height = idx - 1;
                let cycle_modulo = lcm(height, width);
                return Ok(Input {
                    width: width.try_into()?,
                    height: height.try_into()?,
                    blizzards,
                    cycle_modulo,
                });
            }
            let mut ch_iter = blizzards_or_end.chars().enumerate();
            let (_, left_wall) = ch_iter.next().ok_or_else(|| anyhow!("empty line"))?;
            if left_wall != '#' {
                bail!("Left wall not seen");
            }
            for (col, ch) in ch_iter {
                if col > width + 1 {
                    bail!("Line too long");
                }
                match ch {
                    '#' => {
                        if col != width + 1 {
                            bail!("Early wall");
                        }
                    }
                    '<' => blizzards.push(Blizzard {
                        direction: Direction::Left,
                        fixed_coordinate: idx as i64 - 1,
                        offset: col as i64 - 1,
                    }),
                    '>' => blizzards.push(Blizzard {
                        direction: Direction::Right,
                        fixed_coordinate: idx as i64 - 1,
                        offset: col as i64 - 1,
                    }),
                    '^' => blizzards.push(Blizzard {
                        direction: Direction::Up,
                        fixed_coordinate: col as i64 - 1,
                        offset: idx as i64 - 1,
                    }),
                    'v' => blizzards.push(Blizzard {
                        direction: Direction::Down,
                        fixed_coordinate: col as i64 - 1,
                        offset: idx as i64 - 1,
                    }),
                    '.' => {}
                    _ => {
                        bail!("Bad map decode");
                    }
                }
            }
        }
    }
}

#[derive(Copy, Clone, Hash, PartialEq, Eq, Debug)]
struct Point {
    col: i64,
    row: i64,
}

fn gcd<T>(a: T, b: T) -> T
where
    T: Rem<Output = T> + PartialEq + Zero + Copy,
{
    let mut u = a;
    let mut v = b;
    while v != T::zero() {
        let r = u % v;
        u = v;
        v = r;
    }
    u
}

fn lcm<T>(a: T, b: T) -> T
where
    T: Rem<Output = T> + PartialEq + Zero + Mul<Output = T> + Div<Output = T> + Copy,
{
    let gcd = gcd(a, b);
    a * b / gcd
}

#[derive(Debug, PartialEq, Eq, Hash, Clone)]
struct TraversalState {
    cycle: usize, // Runs 0..lcm(width,height)
    row: i64,
    col: i64,
}

struct TraversalSharedInfo {
    cycle_modulo: usize,
    blizzards: Vec<Blizzard>,
    width: i64,
    height: i64,
    cache: RefCell<AHashMap<usize, AHashSet<Point>>>,
}
impl Input {
    fn start(&self, starting_cycle: usize) -> TraversalState {
        TraversalState {
            cycle: starting_cycle,
            row: -1,
            col: 0,
        }
    }
    fn goal(&self, starting_cycle: usize) -> TraversalState {
        TraversalState {
            cycle: starting_cycle,
            row: self.height,
            col: self.width - 1,
        }
    }
    fn info(&self) -> TraversalSharedInfo {
        TraversalSharedInfo {
            cycle_modulo: self.cycle_modulo,
            blizzards: self.blizzards.clone(),
            width: self.width,
            height: self.height,
            cache: RefCell::new(AHashMap::new()),
        }
    }
}
impl TraversalSharedInfo {
    fn blizzard_spots(&self, cycle: usize) -> AHashSet<Point> {
        let cached_item = self.cache.borrow().get(&cycle).cloned();
        if let Some(item) = cached_item {
            return item;
        }
        let mut snowy = AHashSet::new();
        for blizzard in self.blizzards.iter() {
            let pt_to_add = match &blizzard.direction {
                Direction::Up => Point {
                    col: blizzard.fixed_coordinate,
                    row: (blizzard.offset - cycle as i64).rem_euclid(self.height),
                },
                Direction::Down => Point {
                    col: blizzard.fixed_coordinate,
                    row: (blizzard.offset + cycle as i64).rem_euclid(self.height),
                },
                Direction::Left => Point {
                    col: (blizzard.offset - cycle as i64).rem_euclid(self.width),
                    row: blizzard.fixed_coordinate,
                },
                Direction::Right => Point {
                    col: (blizzard.offset + cycle as i64).rem_euclid(self.width),
                    row: blizzard.fixed_coordinate,
                },
            };
            snowy.insert(pt_to_add);
        }
        self.cache.borrow_mut().insert(cycle, snowy.clone());
        snowy
    }
}

struct NeighborIter {
    next_index: usize,
    cycle: usize,
    items: [Option<Point>; 5],
}
impl Iterator for NeighborIter {
    type Item = (TraversalState, i64);

    fn next(&mut self) -> Option<Self::Item> {
        if self.next_index >= self.items.len() {
            None
        } else {
            let rval = self.items[self.next_index].map(|pt| {
                (
                    TraversalState {
                        cycle: self.cycle,
                        row: pt.row,
                        col: pt.col,
                    },
                    1,
                )
            });
            self.next_index += 1;
            rval
        }
    }
}
impl AStarNode for TraversalState {
    type Cost = i64;

    type AssociatedState = TraversalSharedInfo;

    fn heuristic(&self, goal: &Self, _: &Self::AssociatedState) -> Self::Cost {
        // This is an optimistic assessment of the cost to reach the goal. In the case of the blizzard
        // simulation, it's just the Manhattan distance between the current location and the goal location.
        let dx = (goal.col - self.col).abs();
        let dy = (goal.row - self.row).abs();
        dx + dy
    }

<<<<<<< HEAD
    fn neighbors(&self, state: &Self::AssociatedState) -> impl Iterator<Item=(Self, Self::Cost)> {
=======
    fn neighbors(&self, state: &Self::AssociatedState) -> impl Iterator<Item = (Self, Self::Cost)> {
>>>>>>> 34dcb9fd
        // Remember that a "neighbor" is "a new state we could transition to". So, "don't move" is also a
        // valid neighbor. This is the routine where we actually need to check the blizzard conditions.
        let next_cycle = (self.cycle + 1) % state.cycle_modulo;
        let next_blizzard_locations = state.blizzard_spots(next_cycle);
        let center = Point {
            col: self.col,
            row: self.row,
        };
        let mut idx = 0;
        let mut neighbor_buf: [Option<Point>; 5] = [None; 5];
        if !next_blizzard_locations.contains(&center) {
            neighbor_buf[idx] = Some(center);
            idx += 1;
        }
        if center.row > 0 {
            let above = Point {
                col: center.col,
                row: center.row - 1,
            };
            if !next_blizzard_locations.contains(&above) {
                neighbor_buf[idx] = Some(above);
                idx += 1;
            }
        }
        if center.row < state.height - 1 {
            let below = Point {
                col: center.col,
                row: center.row + 1,
            };
            if !next_blizzard_locations.contains(&below) {
                neighbor_buf[idx] = Some(below);
                idx += 1;
            }
        }
        if center.col > 0 && center.row >= 0 && center.row < state.height {
            let to_the_left = Point {
                col: center.col - 1,
                row: center.row,
            };
            if !next_blizzard_locations.contains(&to_the_left) {
                neighbor_buf[idx] = Some(to_the_left);
                idx += 1;
            }
        }
        if center.col < state.width - 1 && center.row >= 0 && center.row < state.height {
            let to_the_right = Point {
                col: center.col + 1,
                row: center.row,
            };
            if !next_blizzard_locations.contains(&to_the_right) {
                neighbor_buf[idx] = Some(to_the_right);
                idx += 1;
            }
        }
        if center.col == state.width - 1 && center.row == state.height - 1 {
            neighbor_buf[idx] = Some(Point {
                col: state.width - 1,
                row: state.height,
            });
            idx += 1;
        }
        if center.col == 0 && center.row == 0 {
            neighbor_buf[idx] = Some(Point { col: 0, row: -1 });
        }
        NeighborIter {
            next_index: 0,
            cycle: next_cycle,
            items: neighbor_buf,
        }
    }

    fn goal_match(&self, goal: &Self, _: &Self::AssociatedState) -> bool {
        // Have we reached the goal? Equality isn't precisely what we want for the blizzard, as we don't
        // actually care what spot we're at in the blizzard cycle when we hit the exit. (And we couldn't
        // predict it anyway.) All we care about is the map location.
        self.col == goal.col && self.row == goal.row
    }
}

fn part1(input: &str) -> anyhow::Result<usize> {
    let input = input.parse::<Input>()?;
    let info = input.info();
    let path = search_astar(input.start(0), input.goal(0), &info).unwrap();
    Ok(path.len() - 1)
}

fn part2(input: &str) -> anyhow::Result<usize> {
    let input = input.parse::<Input>()?;
    let info = input.info();
    let first_path = search_astar(input.start(0), input.goal(0), &info).unwrap();
    let second_start_time = first_path.len() - 1;
    let second_path = search_astar(input.goal(second_start_time), input.start(0), &info).unwrap();
    let third_start_time = first_path.len() + second_path.len() - 2;
    let third_path = search_astar(input.start(third_start_time), input.goal(0), &info).unwrap();
    Ok(first_path.len() + second_path.len() + third_path.len() - 3)
}

fn main() -> anyhow::Result<()> {
    let stdin = io::stdin();

    let mut input = String::new();
    stdin.lock().read_to_string(&mut input)?;

    println!("Part1: {}", part1(&input)?);
    println!("Part2: {}", part2(&input)?);

    Ok(())
}

#[cfg(test)]
mod tests {
    use super::*;

    static SAMPLE: &str = indoc::indoc! {"
        #.######
        #>>.<^<#
        #.<..<<#
        #>v.><>#
        #<^v^^>#
        ######.#
    "};

    #[test]
    fn part1_sample() {
        assert_eq!(part1(SAMPLE).unwrap(), 18);
    }

    #[test]
    fn no_blizzards_part1() {
        let map = indoc::indoc! {"
            #.######
            #......#
            #......#
            #......#
            #......#
            ######.#
        "};
        assert_eq!(part1(map).unwrap(), 10);
    }

    #[test]
    fn no_blizzards_part2() {
        let map = indoc::indoc! {"
            #.######
            #......#
            #......#
            #......#
            #......#
            ######.#
        "};
        assert_eq!(part2(map).unwrap(), 30);
    }

    #[test]
    fn part2_sample() {
        assert_eq!(part2(SAMPLE).unwrap(), 54);
    }
}<|MERGE_RESOLUTION|>--- conflicted
+++ resolved
@@ -248,11 +248,7 @@
         dx + dy
     }
 
-<<<<<<< HEAD
-    fn neighbors(&self, state: &Self::AssociatedState) -> impl Iterator<Item=(Self, Self::Cost)> {
-=======
     fn neighbors(&self, state: &Self::AssociatedState) -> impl Iterator<Item = (Self, Self::Cost)> {
->>>>>>> 34dcb9fd
         // Remember that a "neighbor" is "a new state we could transition to". So, "don't move" is also a
         // valid neighbor. This is the routine where we actually need to check the blizzard conditions.
         let next_cycle = (self.cycle + 1) % state.cycle_modulo;
